--- conflicted
+++ resolved
@@ -42,14 +42,10 @@
     # Default batch size is 1
     if mat.dim() < 3:
         mat = mat.unsqueeze(dim=0)
+    # Element-wise multiply by identity and take the sum
     if mat.is_cuda:
         tr =  (torch.eye(mat.shape[1], dtype=mat.dtype).cuda() * mat).sum(dim=1).sum(dim=1)
-    # Element-wise multiply by identity and take the sum
-<<<<<<< HEAD
-    tr =  (torch.eye(mat.shape[1], dtype=mat.dtype, device=mat.device) * mat).sum(dim=1).sum(dim=1)
-=======
     else:
         tr =  (torch.eye(mat.shape[1], dtype=mat.dtype) * mat).sum(dim=1).sum(dim=1)
->>>>>>> 558c027b
     
     return tr.view(mat.shape[0])